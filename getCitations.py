--- conflicted
+++ resolved
@@ -64,11 +64,7 @@
             get_working_proxy()
             entry = scholarly.search_pubs(dataset, start_index=i)
 
-<<<<<<< HEAD
         entry = next(entry)  # This is the ith result, do not use fill() command (very API expensive)
-=======
-        entry = next(entry)  # This is the ith result
->>>>>>> 6069d735
         entry_fields = entry.keys()
         bib_fields = entry['bib'].keys()
         # Check if all expected fields are present, if not, add n/a to the dataframe
@@ -88,7 +84,6 @@
             if 'pub_year' not in bib_fields:
                 entry['bib']['pub_year'] = 'n/a'
 
-<<<<<<< HEAD
         # Check the venue, if it is not "na", then check if the name contains "...",
         # then retrieve the name using the fill() command
         if entry['bib']['venue'] != 'n/a':
@@ -117,8 +112,6 @@
             else:
                 entry['bib']['short_author'] = entry['bib']['author']
 
-=======
->>>>>>> 6069d735
         # Add the entry to the data frame
         citations = pd.concat([citations,
                                pd.DataFrame.from_records([
